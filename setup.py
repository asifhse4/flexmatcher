--- conflicted
+++ resolved
@@ -53,10 +53,6 @@
         "Programming Language :: Python :: 2",
         'Programming Language :: Python :: 2.7',
         'Programming Language :: Python :: 3',
-<<<<<<< HEAD
-=======
-        'Programming Language :: Python :: 3.3',
->>>>>>> aab77dc4
         'Programming Language :: Python :: 3.5',
         'Programming Language :: Python :: 3.6',
     ],
